"""Python-level representations of the records in policy/framework/management/types.zeek."""
import configparser
import enum
import shlex
import socket
from ipaddress import ip_address

from . import brokertypes as bt
from .utils import make_uuid
from .logs import LOG


class ConfigParserMixin:
    """Methods to create and render the object via ConfigParser instances."""

    @classmethod
    def from_config_parser(cls, cfp, section=None):  # pylint: disable=unused-argument
        """Instantiates an object of this class based on the given
        ConfigParser, and optional section name in it, as applicable.

        Raises ValueError if the provided configuration is invalid for the class
        to instantiate.
        """
        return None  # pragma: no cover

    def to_config_parser(self, cfp=None):  # pylint: disable=unused-argument
        """Returns this object in a ConfigParser instance. When the optional cfp
        argument is not None, the caller requests the implementation to add to
        the given parser, not create a new one.
        """
        return None  # pragma: no cover

    @staticmethod
    def _get(cfp, typ, section, *keys):
        """Typed config key/val retrieval, with support for key name aliases."""
        for key in keys:
            val = cfp.get(section, key, fallback=None)
            if val is not None:
                try:
                    return typ(val)
                except ValueError as err:
                    raise ValueError(
                        f'cannot convert "{section}.{key}" value "{val}" to {typ.__name__}'
                    ) from err
        return None


class SerializableZeekType:
    """An interface that supports serializing to and from Broker's data model.

    Objects of any class implementing this interface can be rendered to the
    Python-level Broker data model in the brokertypes module, and instantiated
    from it.
    """

    # We are not using abc.abstractmethod and friends here because the metaclass
    # magic they introduces clashes with multiple inheritance from other types,
    # affecting e.g. Enums below.
    def to_brokertype(self):
        """Returns a brokertype instance representing this object."""
        return None  # pragma: no cover

    @classmethod
    def from_brokertype(cls, data):  # pylint: disable=unused-argument
        """Returns an instance of this class for the given brokertype data.

        data: a brokertype instance

        Raises TypeError when the given data doesn't match the expected type.
        """
        return None  # pragma: no cover


class JsonableZeekType:
    """An interface for objects that can render themselves to JSON.

    This is not to be confused with the Broker-internal JSON representation for
    WebSockets. Instead, it refers to the JSON-formatted outputs zeek-client
    reports to the user.
    """

    def to_json_data(self):
        """Returns JSON-suitable datastructure representing the object."""
        return self.__dict__  # pragma: no cover


class ZeekType(SerializableZeekType, JsonableZeekType):
    """A does-it-all Zeek type."""


class Enum(ZeekType, enum.Enum):
    """A base class for Zeek's enums, with Python's enum features.

    This distinguishes the "flat" Python enums ("FOO") from the fully qualified
    way they're rendered via Zeek ("Some::Module::FOO"). To enable a Python enum
    to present the full qualification when sending into Broker, derivations
    reimplement the module_scope() class method to prefix with a scope string.
    """

    def __lt__(self, other):
        if self.__class__ != other.__class__:
            return NotImplemented
        return self.qualified_name() < other.qualified_name()

    def __eq__(self, other):
        return (
            self.__class__ == other.__class__
            and self.qualified_name() == other.qualified_name()
        )

    def __hash__(self):
        return hash((self.qualified_name(), self.value))

    def to_brokertype(self):
        scope = self.module_scope()
        scope = scope + "::" if scope else ""
        return bt.Enum(scope + self.name)

    def to_json_data(self):
        # A similar concern as above applies here, but the exact enum type will
        # often be clear from context and so the un-scoped name alone may
        # suffice.
        return self.name

    def qualified_name(self):
        scope = self.module_scope()
        scope = scope + "::" if scope else ""
        return scope + self.name

    @classmethod
    def lookup(cls, name):
        """Robust name-based lookup of an enum value.

        This removes any Zeek-land or Python-land qualifications, and
        automatically upper-cases the looked-up name.

        Raises KeyError if the requested enum value isn't defined.
        """
        name = name.split("::")[-1]
        name = name.split(".")[-1]
        return cls[name.upper()]

    @classmethod
    def module_scope(cls):  # pragma: no cover
        # Reimplement this in derived classes to convey the Zeek-level enum
        # scope. For example, for a Foo.BAR (or Foo::BAR, in Zeek) enum value,
        # this should return the string "Foo".
        assert False, "reimplement module_scope() in your Enum derivative"
        return ""

    @classmethod
    def from_brokertype(cls, data):
        # The argument should be a brokertype.Enum a scoped value such as
        # "Foo::VALUE".
        try:
            module = data.to_py().split("::", 1)[0]
            if module != cls.module_scope():
                raise ValueError(
                    f"module scope mismatch for {cls.__name__}: {module} != {cls.module_scope()}."
                )
            return cls.lookup(data.to_py())
        except (ValueError, KeyError) as err:
            raise TypeError(
                f"unexpected enum value for {cls.__name__}: {repr(data)}"
            ) from err


class ClusterRole(Enum):
    """Equivalent of Supervisor::ClusterRole enum in Zeek"""

    NONE = 0
    LOGGER = 1
    MANAGER = 2
    PROXY = 3
    WORKER = 4

    @classmethod
    def module_scope(cls):
        return "Supervisor"


class ManagementRole(Enum):
    """Equivalent of Management::Role enum in Zeek"""

    NONE = 0
    AGENT = 1
    CONTROLLER = 2
    NODE = 3

    @classmethod
    def module_scope(cls):
        return "Management"


class State(Enum):
    """Equivalent of Management::State enum in Zeek"""

    PENDING = 0
    RUNNING = 1
    STOPPED = 2
    FAILED = 3
    CRASHED = 4
    UNKNOWN = 5

    @classmethod
    def module_scope(cls):
        return "Management"


class Option(ZeekType):
    """Equivalent of Management::Option."""

    def __init__(self, name, value):
        self.name = name
        self.value = value

    def __eq__(self, other):
        return (
            self.__class__ == other.__class__
            and self.name == other.name
            and self.value == other.value
        )

    def __hash__(self):
        return hash((self.name, self.value))

    def to_brokertype(self):
        return bt.Vector([bt.String(self.name), bt.String(self.value)])

    @classmethod
    def from_brokertype(cls, data):
        return Option(*data.to_py())


class Instance(ZeekType):
    """Equivalent of Management::Instance."""

    def __init__(self, name, addr=None, port=None):
        self.name = name
        # This is a workaround until we've resolved addresses in instances
<<<<<<< HEAD
        self.host = '0.0.0.0' # XXX needs proper optionality

        # If addr isn't a valid address, the ipaddress module will raise a ValueError
        if addr is not None and ip_address(addr):
                self.host = str(addr)
        self.port = port # None or integer value; we always mean TCP
=======
        self.host = "0.0.0.0"  # XXX needs proper optionality
        if addr is not None:
            self.host = str(addr)
        self.port = port  # None or integer value; we always mean TCP
>>>>>>> 969280f5

    def __lt__(self, other):
        return self.name < other.name

    def __eq__(self, other):
        return (
            self.__class__ == other.__class__
            and self.name == other.name
            and self.host == other.host
            and self.port == other.port
        )

    def __hash__(self):
        return hash((self.name, self.host, self.port))

    def to_brokertype(self):
        return bt.Vector(
            [
                bt.String(self.name),
                bt.Address(self.host),
                bt.from_py(self.port, typ=bt.Port),
            ]
        )

    def to_json_data(self):
        if self.port is not None:
            return self.__dict__

        # Here too, work around 0.0.0.0 until resolved
        if str(self.host) != "0.0.0.0":
            return {"name": self.name, "host": self.host}

        return {"name": self.name}

    @classmethod
    def from_brokertype(cls, data):
        try:
            name, addr, port = data.to_py()
            return Instance(name, addr, None if port is None else port.number)
        except ValueError as err:
            raise TypeError(
                f"unexpected Broker data for Instance object ({data})"
            ) from err


class Node(ZeekType, ConfigParserMixin):
    """Equivalent of Management::Node."""

    def __init__(
        self,
        name,
        instance,
        role,
        state=State.RUNNING,
        port=None,
        scripts=None,
        options=None,
        interface=None,
        cpu_affinity=None,
        env=None,
    ):
        self.name = name
        self.instance = instance
        self.role = role
        self.state = state
        self.port = port
        self.scripts = scripts
        self.options = options  # We use a list, Zeek record uses set
        self.interface = interface
        self.cpu_affinity = cpu_affinity
        self.env = env or {}

    def __lt__(self, other):
        return self.name < other.name

    def __eq__(self, other):
        return (
            self.__class__ == other.__class__
            and self.name == other.name
            and self.instance == other.instance
            and self.role == other.role
            and self.state == other.state
            and self.port == other.port
            and self.scripts == other.scripts
            and self.options == other.options
            and self.interface == other.interface
            and self.cpu_affinity == other.cpu_affinity
            and self.env == other.env
        )

    def __hash__(self):
        scripts = tuple(self.scripts) if self.scripts else None
        options = tuple(self.options) if self.options else None
        env = None

        if self.env:
            env = ((key, self.env[key]) for key in sorted(self.env))

        return hash(
            (
                self.name,
                self.instance,
                self.role,
                self.state,
                self.port,
                scripts,
                options,
                self.interface,
                self.cpu_affinity,
                env,
            )
        )

    def to_brokertype(self):
        options = bt.NoneType()
        if self.options:
            options = bt.Set({opt.to_brokertype() for opt in self.options})

        return bt.Vector(
            [
                bt.String(self.name),
                bt.String(self.instance),
                self.role.to_brokertype(),
                self.state.to_brokertype(),
                bt.from_py(self.port, typ=bt.Port),
                bt.from_py(self.scripts),
                options,
                bt.from_py(self.interface),
                bt.from_py(self.cpu_affinity, typ=bt.Count),
                bt.from_py(self.env),
            ]
        )

    def to_json_data(self):
        return {
            "name": self.name,
            "instance": self.instance,
            "role": self.role.to_json_data(),
            # We currently omit the state field since it has no effect on
            # cluster node operation.
            # 'state': self.state.to_json_data(),
            "port": self.port,
            "scripts": self.scripts,
            "options": self.options,
            "interface": self.interface,
            "cpu_affinity": self.cpu_affinity,
            "env": self.env,
        }

    @classmethod
    def from_brokertype(cls, data):
        try:
            options = None
            if isinstance(data[6], bt.Set):
                options = [Option.from_brokertype(opt_data) for opt_data in data[6]]

            port = None
            if isinstance(data[4], bt.Port):
                port = data[4].number

            return Node(
                data[0].to_py(),  # name
                data[1].to_py(),  # instance
                ClusterRole.from_brokertype(data[2]),
                State.from_brokertype(data[3]),
                port,
                data[5].to_py(),  # scripts
                options,
                data[7].to_py(),  # interface
                data[8].to_py(),  # cpu_affinity
                data[9].to_py(),  # env
            )
        except (IndexError, TypeError, ValueError) as err:
            raise TypeError(f"unexpected Broker data for Node object ({data})") from err

    @classmethod
    def from_config_parser(cls, cfp, section=None):
        def get(typ, *keys):
            return cls._get(cfp, typ, section, *keys)

        name = section
        instance = get(str, "instance")
        role = get(str, "role", "type")

        # We currently ignore the node state, if provided. The Node class
        # defaults to 'RUNNING'.
        state = State.RUNNING
        if get(str, "state"):
            LOG.warning(
                'ignoring node "%s" state "%s" in configuration',
                name,
                get(str, "state"),
            )

        port = get(int, "port")
        scripts = None

        # The Node record type on the Zeek side features a set[Options] that we
        # don't use (yet).

        interface = get(str, "interface")
        cpu_affinity = get(int, "cpu_affinity")
        env = None

        # Validate the specified values
        if not instance:
            # When a node features no instance name, default to
            # "agent-<hostname>", assuming the config targets host-local
            # deployment.
            hostname = socket.gethostname() or "localhost"
            instance = "agent-" + hostname

        if not role:
            raise ValueError("node requires a role")

        try:
            role = ClusterRole.lookup(role)
        except (AttributeError, KeyError) as err:
            raise ValueError(f'role "{role}" is invalid') from err

        # Optional values follow:

        # Ports are optional and filled in by the controller, assuming
        # Management::Controller::auto_assign_ports is enabled. But when
        # present, we validate:
        if port is not None and (port < 1 or port > 65535):
            raise ValueError(f"port {port} outside valid range")

        try:
            # We support multiple scripts as a simple space-separated sequence
            # of filenames, with possible quotation marks for strings with
            # spaces. The shlex module provides a convenient way to parse these.
            val = get(str, "scripts")
            if val:
                scripts = sorted(shlex.split(val))
        except (AttributeError, KeyError) as err:
            raise ValueError(f'scripts value "{val}" is invalid') from err

        try:
            # An environment variable dictionary is represented as a single
            # config value: a space-separated sequence of <var>=<val> strings,
            # possibly with quotation marks around the val. shlex helps here
            # too: shlex.split('foo=bar=baz blum="foo bar baz"') yields
            # ['foo=bar=baz', 'blum=foo bar baz']
            val = get(str, "env")
            if val:
                env = {}
                for item in shlex.split(val):
                    key, kval = item.split("=", 1)
                    env[key] = kval
        except (AttributeError, KeyError, ValueError) as err:
            raise ValueError(f'env value "{val}" is invalid') from err

        # Warn about unexpected keys:
        cfp_subset = cfp[section] if section else cfp
        keys = set(cfp_subset.keys())
        keys -= set(
            [
                "instance",
                "role",
                "scripts",
                "port",
                "scripts",
                "interface",
                "cpu_affinity",
                "env",
            ]
        )

        if len(keys) > 0:
            LOG.warning("ignoring unexpected keys: %s", ", ".join(sorted(keys)))

        return Node(
            name=name,
            instance=instance,
            role=role,
            state=state,
            port=port,
            scripts=scripts,
            interface=interface,
            cpu_affinity=cpu_affinity,
            env=env,
        )

    def to_config_parser(self, cfp=None):
        if cfp is None:
            cfp = configparser.ConfigParser(allow_no_value=True)

        if self.name in cfp.sections():
            cfp.remove_section(self.name)

        cfp.add_section(self.name)

        cfp.set(self.name, "instance", self.instance)
        cfp.set(self.name, "role", self.role.name)

        # Skip state for the moment, it has no operational effect
        # if self.state is not None:
        #    cfp.set(self.name, 'state', self.state.name)

        if self.port is not None:
            cfp.set(self.name, "port", str(self.port))

        if self.scripts:
            # See if any of the script paths contain spaces, and use quotation
            # marks if so. This does not escape quotation marks or deal with
            # other "difficult" characters.
            scripts = []

            for script in sorted(self.scripts):
                if len(script.split()) > 1:
                    script = '"' + script + '"'
                scripts.append(script)

            cfp.set(self.name, "scripts", " ".join(scripts))

        if self.interface is not None:
            cfp.set(self.name, "interface", self.interface)

        if self.cpu_affinity is not None:
            cfp.set(self.name, "cpu_affinity", str(self.cpu_affinity))

        if self.env:
            # If the value has whitespace, use key="val". As with scripts above,
            # this does not deal with more complicated escaping/characters.
            env = []

            for key in sorted(self.env.keys()):
                val = self.env[key]
                if len(str(val).split()) > 1:
                    val = '"' + val + '"'

                env.append(f"{key}={val}")

            cfp.set(self.name, "env", " ".join(env))

        return cfp


class Configuration(ZeekType, ConfigParserMixin):
    """Equivalent of Management::Configuration."""

    def __init__(self):
        self.id = make_uuid()
        # The following are sets in the Zeek record equivalents. We could
        # reflect this, but handling lists is easier. They do get serialized
        # to/from sets.
        self.instances = []
        self.nodes = []

    def __eq__(self, other):
        return (
            self.__class__ == other.__class__
            and self.id == other.id
            and self.instances == other.instances
            and self.nodes == other.nodes
        )

    def __hash__(self):
        return hash((self.id, tuple(self.instances), tuple(self.nodes)))

    def to_brokertype(self):
        return bt.Vector(
            [
                bt.String(self.id),
                bt.Set({inst.to_brokertype() for inst in self.instances}),
                bt.Set({node.to_brokertype() for node in self.nodes}),
            ]
        )

    def to_json_data(self):
        return {
            "id": self.id,
            "instances": [inst.to_json_data() for inst in sorted(self.instances)],
            "nodes": [node.to_json_data() for node in sorted(self.nodes)],
        }

    @classmethod
    def from_brokertype(cls, data):
        res = Configuration()
        res.id = data[0].to_py()
        for inst_data in data[1]:
            res.instances.append(Instance.from_brokertype(inst_data))
        for node_data in data[2]:
            res.nodes.append(Node.from_brokertype(node_data))
        res.instances.sort()
        res.nodes.sort()
        return res

    @classmethod
    def from_config_parser(cls, cfp, _section=None):
        config = Configuration()

        # The nodes in this configuration that do not specify an instance.
        # This is a convenience this client offers, so let's be consistent:
        # if we use this feature, the entire config must be instance-free.
        instance_free_nodes = set()

        for section in cfp.sections():
            if section == "instances":
                # The [instances] section is special: each key in it is the name of
                # an instance, each val is the host:port pair where its agent is
                # listening. The val may be absent when it's an instance that
                # connects to the controller.
                for key, val in cfp.items("instances"):
                    if not val:
                        config.instances.append(Instance(key))
                    else:
                        hostport = val
<<<<<<< HEAD
                        host, _, port = hostport.rpartition(':')
                        if(host == '' or port == ''):
                            LOG.error('invalid spec for instance "%s": "%s" should be <host>:<port>', key, val)
                            return None
                        # remove brackets to support [ipv6]:port formats
                        host = host.strip("[] ")
                        port = port.strip()
                        config.instances.append(Instance(key, host, port))
=======
                        parts = hostport.split(":", 1)
                        if len(parts) != 2 or not parts[0] or not parts[1]:
                            LOG.error(
                                'invalid spec for instance "%s": "%s" should be <host>:<port>',
                                key,
                                val,
                            )
                            return None
                        config.instances.append(
                            Instance(key, parts[0].strip(), parts[1].strip())
                        )
>>>>>>> 969280f5
                continue

            # All keys for sections other than "instances" need to have a value.
            for key, val in cfp.items(section):
                if val is None:
                    LOG.error("config item %s.%s needs a value", section, key)
                    return None

            # The other sections are cluster nodes. Each section name corresponds to
            # a node name, with the keys being one of "type", "instance", etc.
            if section in [node.name for node in config.nodes]:
                LOG.warning(
                    'node "%s" defined more than once, skipping repeats"', section
                )
                continue

            try:
                if "instance" not in cfp[section]:
                    instance_free_nodes.add(section)
                config.nodes.append(Node.from_config_parser(cfp, section))
            except ValueError as err:
                LOG.error('invalid node "%s" configuration: %s', section, err)
                return None

        # Reject if this config mixes instance-free and instance-claiming nodes,
        # or if it uses an instances section while omitting instances in nodes.
        if len(instance_free_nodes) > 0:
            if len(instance_free_nodes) != len(config.nodes):
                LOG.error("either all or no nodes must state instances")
                return None
            if "instances" in cfp.sections():
                LOG.error(
                    "omit instances section when skipping instances in node definitions"
                )
                return None

        # When the configuration has no "instances" section, then any instance
        # names given in node sections imply corresponding instances whose
        # agents connect to the controller. That is, the instances section is
        # just a redundant listing of the instance names and we can synthesize
        # it:
        if "instances" not in cfp.sections():
            names = set()
            for node in config.nodes:
                names.add(node.instance)
            config.instances = sorted([Instance(name) for name in names])

        # We don't cross-check the set of instances claimed by the nodes vs the
        # set of instances declared in the config, because the controller
        # already does this.

        return config

    def to_config_parser(self, cfp=None):
        if cfp is None:
            cfp = configparser.ConfigParser(allow_no_value=True)

        if "instances" in cfp.sections():
            cfp.remove_section("instances")

        if self.instances:
            cfp.add_section("instances")
            for inst in sorted(self.instances):
                if inst.port is not None:
                    # An instance the controller connects to
                    cfp.set("instances", inst.name, f"{inst.host}:{inst.port}")
                else:
                    # An instance connecting to the controller
                    cfp.set("instances", inst.name)

        for node in sorted(self.nodes):
            node.to_config_parser(cfp)

        return cfp


class NodeStatus(SerializableZeekType):
    """Equivalent of Management::NodeState."""

    def __init__(self, node, state, mgmt_role, cluster_role, pid=None, port=None):
        self.node = node  # A string containing the name of the node
        self.state = state  # A State enum value
        self.mgmt_role = mgmt_role  # A ManagementRole enum value
        self.cluster_role = cluster_role  # A ClusterRole enum value
        self.pid = pid  # A numeric process ID
        self.port = port  # A numeric (TCP) port

    def __lt__(self, other):
        return self.node < other.node

    def __eq__(self, other):
        return (
            self.__class__ == other.__class__
            and self.node == other.node
            and self.state == other.state
            and self.mgmt_role == other.mgmt_role
            and self.cluster_role == other.cluster_role
            and self.pid == other.pid
            and self.port == other.port
        )

    def __hash__(self):
        return hash(
            (
                self.node,
                self.state,
                self.mgmt_role,
                self.cluster_role,
                self.pid,
                self.port,
            )
        )

    def to_brokertype(self):
        # In normal operation we only ever receive NodeStates, but for testing
        # it helps to be able to serialize.
        pid = bt.NoneType() if self.pid is None else bt.Integer(self.pid)
        port = bt.NoneType() if self.port is None else bt.Port(self.port)

        return bt.Vector(
            [
                bt.String(self.node),
                self.state.to_brokertype(),
                self.mgmt_role.to_brokertype(),
                self.cluster_role.to_brokertype(),
                pid,
                port,
            ]
        )

    @classmethod
    def from_brokertype(cls, data):
        port = data[5].to_py()
        if port is not None:
            port = port.number

        return NodeStatus(
            data[0].to_py(),
            State.from_brokertype(data[1]),
            ManagementRole.from_brokertype(data[2]),
            ClusterRole.from_brokertype(data[3]),
            data[4].to_py(),
            port,
        )


class Result(SerializableZeekType):
    """Equivalent of Management::Result."""

    def __init__(
        self, reqid, success=True, instance=None, data=None, error=None, node=None
    ):
        self.reqid = reqid
        self.success = success
        self.instance = instance
        self.data = data
        self.error = error
        self.node = node

    def __lt__(self, other):
        """Support sorting. Sort first by instance name the result comes from,
        second by the node name if present.
        """
        if self.instance is None and other.instance is not None:
            return False
        if self.instance is not None and other.instance is None:
            return True
        if self.instance is not None and other.instance is not None:
            if self.instance < other.instance:
                return True
            if self.instance > other.instance:
                return False

        # Be more specific if we have a node name -- we can use it to sort when
        # two results come from the same instance.
        if self.node is not None and other.node is not None:
            return self.node < other.node

        return False

    def __eq__(self, other):
        return (
            self.__class__ == other.__class__
            and self.reqid == other.reqid
            and self.success == other.success
            and self.instance == other.instance
            and self.data == other.data
            and self.error == other.error
            and self.node == other.node
        )

    def hash(self):
        return hash(
            (self.reqid, self.success, self.instance, self.data, self.error, self.node)
        )

    def to_brokertype(self):
        # In normal operation we only ever receive Results, but for testing it
        # helps to be able to serialize.
        instance = bt.NoneType() if self.instance is None else bt.String(self.instance)

        data = bt.NoneType()
        if self.data is not None:
            # This is any-typed in Zeek and so a bit special: it is up to the
            # caller what exactly this is, an it is assumed to already be in
            # Brokertype format. We just pass it through.
            data = self.data

        error = bt.NoneType() if self.error is None else bt.String(self.error)
        node = bt.NoneType() if self.node is None else bt.String(self.node)

        return bt.Vector(
            [
                bt.String(self.reqid),
                bt.Boolean(self.success),
                instance,
                data,
                error,
                node,
            ]
        )

    @classmethod
    def from_brokertype(cls, data):
        # The data field gets special treatment since it can be of any
        # type. When it's a brokertype.NoneType (i.e., not present), we turn it
        # into None, since that simplifies its handling. Otherwise we leave it
        # untouched: the correct type to deserialize into will become clear
        # later from surrounding context.
        res_data = data[3]

        if isinstance(res_data, bt.NoneType):
            res_data = None

        return Result(
            reqid=data[0].to_py(),
            success=data[1].to_py(),
            instance=data[2].to_py(),
            data=res_data,
            error=data[4].to_py(),
            node=data[5].to_py(),
        )


class NodeOutputs(SerializableZeekType):
    """Equivalent of Management::NodeOutputs."""

    def __init__(self, stdout, stderr):
        self.stdout = stdout
        self.stderr = stderr

    def __eq__(self, other):
        return (
            self.__class__ == other.__class__
            and self.stdout == other.stdout
            and self.stderr == other.stderr
        )

    def hash(self):
        return hash((self.stdout, self.stderr))

    def to_brokertype(self):
        # In normal operation we only ever receive NodeOutputs, but for testing
        # it helps to be able to serialize.
        return bt.Vector(
            [
                bt.String(self.stdout),
                bt.String(self.stderr),
            ]
        )

    @classmethod
    def from_brokertype(cls, data):
        return NodeOutputs(*(data.to_py()))<|MERGE_RESOLUTION|>--- conflicted
+++ resolved
@@ -238,19 +238,12 @@
     def __init__(self, name, addr=None, port=None):
         self.name = name
         # This is a workaround until we've resolved addresses in instances
-<<<<<<< HEAD
         self.host = '0.0.0.0' # XXX needs proper optionality
 
         # If addr isn't a valid address, the ipaddress module will raise a ValueError
         if addr is not None and ip_address(addr):
                 self.host = str(addr)
         self.port = port # None or integer value; we always mean TCP
-=======
-        self.host = "0.0.0.0"  # XXX needs proper optionality
-        if addr is not None:
-            self.host = str(addr)
-        self.port = port  # None or integer value; we always mean TCP
->>>>>>> 969280f5
 
     def __lt__(self, other):
         return self.name < other.name
@@ -660,7 +653,6 @@
                         config.instances.append(Instance(key))
                     else:
                         hostport = val
-<<<<<<< HEAD
                         host, _, port = hostport.rpartition(':')
                         if(host == '' or port == ''):
                             LOG.error('invalid spec for instance "%s": "%s" should be <host>:<port>', key, val)
@@ -669,19 +661,6 @@
                         host = host.strip("[] ")
                         port = port.strip()
                         config.instances.append(Instance(key, host, port))
-=======
-                        parts = hostport.split(":", 1)
-                        if len(parts) != 2 or not parts[0] or not parts[1]:
-                            LOG.error(
-                                'invalid spec for instance "%s": "%s" should be <host>:<port>',
-                                key,
-                                val,
-                            )
-                            return None
-                        config.instances.append(
-                            Instance(key, parts[0].strip(), parts[1].strip())
-                        )
->>>>>>> 969280f5
                 continue
 
             # All keys for sections other than "instances" need to have a value.
